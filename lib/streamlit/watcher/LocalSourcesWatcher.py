# Copyright 2019 Streamlit Inc. All rights reserved.
# -*- coding: utf-8 -*-

import os
import sys
import collections

try:
    # Python 2
    import imp as importlib
except ImportError:
    # Python 3
    import importlib

try:
    # If the watchdog module is installed.
    from streamlit.watcher.EventBasedFileWatcher import EventBasedFileWatcher as FileWatcher
except ImportError:
    # Fallback that doesn't use watchdog.
    from streamlit.watcher.PollingFileWatcher import PollingFileWatcher as FileWatcher

from streamlit.logger import get_logger
LOGGER = get_logger(__name__)


WatchedModule = collections.namedtuple(
    'WatchedModule', ['watcher', 'module_name'])


class LocalSourcesWatcher(object):
    def __init__(self, report, on_file_changed):
        self._report = report
        self._on_file_changed = on_file_changed
        self._is_closed = False

        # A dict of filepath -> WatchedModule.
        self._watched_modules = {}

        self._register_watcher(
            self._report.script_path,
            module_name=None,  # Only the root script has None here.
        )

    def on_file_changed(self, filepath):
        if filepath not in self._watched_modules:
            LOGGER.error('Received event for non-watched file', filepath)
            return

        wm = self._watched_modules[filepath]

        if wm.module_name is not None and wm.module_name in sys.modules:
            del sys.modules[wm.module_name]

        self._on_file_changed()

    def close(self):
        for wm in self._watched_modules.values():
            wm.watcher.close()
        self._watched_modules = {}
        self._is_closed = True

    def _register_watcher(self, filepath, module_name):
        wm = WatchedModule(
            watcher=FileWatcher(filepath, self.on_file_changed),
            module_name=module_name,
        )
        self._watched_modules[filepath] = wm

    def _deregister_watcher(self, filepath):
        if filepath not in self._watched_modules:
            return

        if filepath == self._report.script_path:
            return

        wm = self._watched_modules[filepath]
        wm.watcher.close()
        del self._watched_modules[filepath]

    def update_watched_modules(self):
        if self._is_closed:
            return

        local_filepaths = []

        # Clone modules dict here because we may alter the original dict inside
        # the loop.
        modules = dict(sys.modules)

        for name, module in modules.items():
            spec = getattr(module, '__spec__', None)

            if spec is None:
                filepath = getattr(module, '__file__', None)
                if filepath is None:
                    # Some modules have neither a spec nor a file. But we can
                    # ignore those since they're not the user-created modules
                    # we want to watch anyway.
                    continue
            else:
                filepath = spec.origin

            if filepath is None:
                # Built-in modules (and other stuff) don't have origins.
                continue

            filepath = os.path.abspath(filepath)

            if not os.path.isfile(filepath):
<<<<<<< HEAD
                # There are some weird modules that have a .origin, but don't
                # point to real files. For example, there's a module where
                # .origin is 'built-in'.
=======
                # There are some modules that have a .origin, but don't point
                # to real files. For example, there's a module where .origin is
                # 'built-in'.
>>>>>>> 16d976dc
                continue

            file_is_new = filepath not in self._watched_modules
            file_is_local = _file_is_in_folder(
                filepath, self._report.script_folder)

            local_filepaths.append(filepath)

            if file_is_local and file_is_new:
                self._register_watcher(filepath, name)

        # Remove no-longer-depended-on files from self._watched_modules
        # Will this ever happen?
        for filepath in self._watched_modules:
            if filepath not in local_filepaths:
                self._deregister_watcher(filepath)


def _file_is_in_folder(filepath, folderpath):
    filepath = os.path.abspath(filepath)
    return filepath.startswith(folderpath)<|MERGE_RESOLUTION|>--- conflicted
+++ resolved
@@ -107,15 +107,9 @@
             filepath = os.path.abspath(filepath)
 
             if not os.path.isfile(filepath):
-<<<<<<< HEAD
-                # There are some weird modules that have a .origin, but don't
-                # point to real files. For example, there's a module where
-                # .origin is 'built-in'.
-=======
                 # There are some modules that have a .origin, but don't point
                 # to real files. For example, there's a module where .origin is
                 # 'built-in'.
->>>>>>> 16d976dc
                 continue
 
             file_is_new = filepath not in self._watched_modules
