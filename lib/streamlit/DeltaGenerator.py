--- conflicted
+++ resolved
@@ -478,13 +478,8 @@
         >>> st.exception(e)
 
         """
-<<<<<<< HEAD
-        from streamlit import exception as exception_element
-        exception_element.marshall(element, exception, exception_traceback)
-=======
         import streamlit.exception_module as exception_module
         exception_module.marshall(element, exception, exception_traceback)
->>>>>>> 56a0fb59
 
     @_with_element
     def _text_exception(self, element, exception_type, message, stack_trace):
