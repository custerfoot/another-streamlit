# Copyright 2018 Streamlit Inc. All rights reserved.

"""Allows us to create and absorb changes (aka Deltas) to elements."""

# Python 2/3 compatibility
from __future__ import print_function, division, unicode_literals, absolute_import
from streamlit.compatibility import setup_2_3_shims
setup_2_3_shims(globals())

import functools
import io
import json
import random
import sys
import textwrap
import traceback

from streamlit import protobuf

# setup logging
from streamlit.logger import get_logger
LOGGER = get_logger(__name__)


MAX_DELTA_BYTES = 14 * 1024 * 1024  # 14MB


def _wraps_with_cleaned_sig(wrapped):
    """Simplify the function signature by removing "self" and "element".

    Removes "self" and "element" from function signature, since signatures are
    visible in our user-facing docs and these elements make no sense to the
    user.
    """
    # By passing (None, None), we're removing (self, element) from *args
    fake_wrapped = functools.partial(wrapped, None, None)
    fake_wrapped.__doc__ = wrapped.__doc__

    # These fields are used by wraps(), but in Python 2 partial() does not
    # produce them.
    fake_wrapped.__module__ = wrapped.__module__
    fake_wrapped.__name__ = wrapped.__name__

    return functools.wraps(fake_wrapped)


def _clean_up_sig(method):
    """Cleanup function signature.

    This passes 'None' into the `element` argument of the wrapped function.

    The reason this function exists is to allow us to use
    `@_wraps_with_cleaned_sig` in functions like `st.dataframe`, which do not
    take an element as input.

    Contrast this with the `_with_element()` function, below, which creates an
    actual Element proto, passes it into the function, and takes care of
    enqueueing the element later.

    So if you have some function
        @_clean_up_sig
        def some_function(self, unused_element_argument, stuff):
    then the wrapped version of `some_function` can be called like this by
    the user:
        dg.some_function(stuff)

    and its signature (introspected in st.help or IPython's `?` magic command)
    will correctly reflect the above.  Meanwhile, when the user calls the
    function as above, the wrapped function will be called this way:
        dg.some_function(None, stuff)
    """
    @_wraps_with_cleaned_sig(method)
    def wrapped_method(self, *args, **kwargs):
        return method(self, None, *args, **kwargs)
    return wrapped_method


def _with_element(method):
    """Wrap function and pass a NewElement proto to be filled.

    This is a function decorator.

    Converts a method of the with arguments (self, element, ...) into a method
    with arguments (self, ...). Thus, the intantiation of the element proto
    object and creation of the element are handled automaticallyself.

    Parameters
    ----------
    method : callable
        A DeltaGenerator method with arguments (self, element, ...)

    Returns
    -------
    callable
        A new DeltaGenerator method with arguments (self, ...)

    """
    @_wraps_with_cleaned_sig(method)
    def wrapped_method(self, *args, **kwargs):
        try:
            def marshall_element(element):
                method(self, element, *args, **kwargs)
            return self._enqueue_new_element_delta(marshall_element)
        except Exception as e:
            # First, write the delta to stderr.
            import sys
            exc_type, exc_value, exc_traceback = sys.exc_info()
            traceback.print_tb(exc_traceback, file=sys.stderr)

            # Now write the delta to the report. (To avoid infinite recursion,
            # we make sure that the exception didn't occur *within* st.exception
            # itself!)
            if method.__name__ != 'exception':
                self.exception(e)

    return wrapped_method


class DeltaGenerator(object):
    """Creator of Delta protobuf messages."""

    def __init__(self, enqueue, id=0, is_root=True):
        """Constructor.

        Parameters
        ----------
        enqueue : callable
            Function that (maybe) enqueues ForwardMsg's and returns True if
            enqueued or False if not.
        id : int
            ID for deltas, or None to create the root DeltaGenerator (which
            produces DeltaGenerators with incremeting IDs)

        """
        self._enqueue = enqueue
        self._id = id
        self._is_root = is_root

    # Protected (should be used only by Streamlit, not by users).
    def _reset(self):
        """Reset delta generator so it starts from index 0."""
        assert self._is_root
        self._id = 0

    def _enqueue_new_element_delta(self, marshall_element):
        """Create NewElement delta, fill it, and enqueue it.

        Parameters
        ----------
        marshall_element : callable
            Function which sets the fields for a protobuf.Delta.

        Returns
        -------
        DeltaGenerator
            A DeltaGenerator that can be used to modify the newly-created
            element.

        """
        # "Null" delta generators (those without queues), don't send anything.
        if self._enqueue is None:
            return self

        msg = protobuf.ForwardMsg()
        marshall_element(msg.delta.new_element)
        msg.delta.id = self._id

        # Figure out if we need to create a new ID for this element.
        if self._is_root:
            output_dg = DeltaGenerator(
                self._enqueue, msg.delta.id, is_root=False)
        else:
            output_dg = self

        msg_was_enqueued = self._enqueue(msg)

        if not msg_was_enqueued:
            return self

        if self._is_root:
            self._id += 1

        return output_dg

    @_with_element
    def balloons(self, element):
        """Draw celebratory balloons.

        Example
        -------
        >>> st.balloons()

        ...then watch your report and get ready for a celebration!

        """
        element.balloons.type = protobuf.Balloons.DEFAULT
        element.balloons.execution_id = random.randrange(0xFFFFFFFF)

    @_with_element
    def text(self, element, body):
        """Write fixed-width text.

        Parameters
        ----------
        body : str
            The string to display.

        Example
        -------
        >>> st.text('This is some text.')

        .. output::
           https://share.streamlit.io/0.25.0-2JkNY/index.html?id=PYxU1kee5ubuhGR11NsnT1
           height: 50px

        """
        element.text.body = _clean_text(body)
        element.text.format = protobuf.Text.PLAIN

    @_with_element
    def markdown(self, element, body):
        """Display string formatted as Markdown.

        Parameters
        ----------
        body : str
            The string to display as Github-flavored Markdown. Syntax
            information can be found at: https://github.github.com/gfm.

        Example
        -------
        >>> st.markdown('Streamlit is **_really_ cool**.')

        .. output::
           https://share.streamlit.io/0.25.0-2JkNY/index.html?id=PXz9xgY8aB88eziDVEZLyS
           height: 50px

        """
        element.text.body = _clean_text(body)
        element.text.format = protobuf.Text.MARKDOWN

    @_with_element
    def code(self, element, body, language='python'):
        """Display a code block with optional syntax highlighting.

        (This is a convenience wrapper around `st.markdown()`)

        Parameters
        ----------
        body : str
            The string to display as code.

        language : str
            The language that the code is written in, for syntax highlighting.
            If omitted, the code will be unstyled.

        Example
        -------
        >>> code = '''def hello():
        ...     print("Hello, Streamlit!")'''
        >>> st.code(code, language='python')

        .. output::
           https://share.streamlit.io/0.27.0-kBtt/index.html?id=VDRnaCEZWSBCNUd5gNQZv2
           height: 100px

        """
        markdown = '```%(language)s\n%(body)s\n```' % \
                   {'language': language or '', 'body': body}
        element.text.body = _clean_text(markdown)
        element.text.format = protobuf.Text.MARKDOWN

    @_with_element
    def json(self, element, body):
        """Display object or string as a pretty-printed JSON string.

        Parameters
        ----------
        body : Object or str
            The object to print as JSON. All referenced objects should be
            serializable to JSON as well. If object is a string, we assume it
            contains serialized JSON.

        Example
        -------
        >>> st.json({
        ...     'foo': 'bar',
        ...     'baz': 'boz',
        ...     'stuff': [
        ...         'stuff 1',
        ...         'stuff 2',
        ...         'stuff 3',
        ...         'stuff 5',
        ...     ],
        ... })

        .. output::
           https://share.streamlit.io/0.25.0-2JkNY/index.html?id=CTFkMQd89hw3yZbZ4AUymS
           height: 280px

        """
        element.text.body = (
            body if isinstance(body, string_types)  # noqa: F821
            else json.dumps(body, default=lambda o: str(type(o))))
        element.text.format = protobuf.Text.JSON

    @_with_element
    def title(self, element, body):
        """Display text in title formatting.

        Each document should have a single `st.title()`, although this is not
        enforced.

        Parameters
        ----------
        body : str
            The text to display.

        Example
        -------
        >>> st.title('This is a title')

        .. output::
           https://share.streamlit.io/0.25.0-2JkNY/index.html?id=SFcBGANWd8kWXF28XnaEZj
           height: 100px

        """
        element.text.body = '# %s' % _clean_text(body)
        element.text.format = protobuf.Text.MARKDOWN

    @_with_element
    def header(self, element, body):
        """Display text in header formatting.

        Parameters
        ----------
        body : str
            The text to display.

        Example
        -------
        >>> st.header('This is a header')

        .. output::
           https://share.streamlit.io/0.25.0-2JkNY/index.html?id=AnfQVFgSCQtGv6yMUMUYjj
           height: 100px

        """
        element.text.body = '## %s' % _clean_text(body)
        element.text.format = protobuf.Text.MARKDOWN

    @_with_element
    def subheader(self, element, body):
        """Display text in subheader formatting.

        Parameters
        ----------
        body : str
            The text to display.

        Example
        -------
        >>> st.subheader('This is a subheader')

        .. output::
           https://share.streamlit.io/0.25.0-2JkNY/index.html?id=LBKJTfFUwudrbWENSHV6cJ
           height: 100px

        """
        element.text.body = '### %s' % _clean_text(body)
        element.text.format = protobuf.Text.MARKDOWN

    @_with_element
    def error(self, element, body):
        """Display error message.

        Parameters
        ----------
        body : str
            The error text to display.

        Example
        -------
        >>> st.error('This is an error')

        """
        element.text.body = _clean_text(body)
        element.text.format = protobuf.Text.ERROR

    @_with_element
    def warning(self, element, body):
        """Display warning message.

        Parameters
        ----------
        body : str
            The warning text to display.

        Example
        -------
        >>> st.warning('This is a warning')

        """
        element.text.body = _clean_text(body)
        element.text.format = protobuf.Text.WARNING

    @_with_element
    def info(self, element, body):
        """Display an informational message.

        Parameters
        ----------
        body : str
            The info text to display.

        Example
        -------
        >>> st.info('This is a purely informational message')

        """
        element.text.body = _clean_text(body)
        element.text.format = protobuf.Text.INFO

    @_with_element
    def success(self, element, body):
        """Display a success message.

        Parameters
        ----------
        body : str
            The success text to display.

        Example
        -------
        >>> st.success('This is a success message!')

        """
        element.text.body = _clean_text(body)
        element.text.format = protobuf.Text.SUCCESS

    @_with_element
    def help(self, element, obj):
        """Display object's doc string, nicely formatted.

        Displays the doc string for this object.

        Parameters
        ----------
        obj : Object
            The object whose docstring should be displayed.

        Example
        -------

        Don't remember how to initialize a dataframe? Try this:

        >>> st.help(pandas.DataFrame)

        Want to quickly check what datatype is output by a certain function?
        Try:

        >>> x = my_poorly_documented_function()
        >>> st.help(x)

        """
        import streamlit.elements.doc_string as doc_string
        doc_string.marshall(element, obj)

    @_with_element
    def exception(self, element, exception, exception_traceback=None):
        """Display an exception.

        Parameters
        ----------
        exception : Exception
            The exception to display.
        exception_traceback : Exception Traceback or None
            If None or False, does not show display the trace. If True,
            tries to capture a trace automatically. If a Traceback object,
            displays the given traceback.

        Example
        -------
        >>> e = RuntimeError('This is an exception of type RuntimeError')
        >>> st.exception(e)

        """
        import streamlit.elements.exception_element as exception_element
        exception_element.marshall(element, exception, exception_traceback)

    @_with_element
    def _text_exception(self, element, exception_type, message, stack_trace):
        """Display an exception.

        Parameters
        ----------
        exception_type : str
        message : str
        stack_trace : list of str

        """
        element.exception.type = exception_type
        element.exception.message = message
        element.exception.stack_trace.extend(stack_trace)

    @_clean_up_sig
    def dataframe(self, _, data=None):
        """Display a dataframe as an interactive table.

        Parameters
        ----------
        data : pandas.DataFrame, pandas.Styler, numpy.ndarray, Iterable, dict,
            or None
            The data to display.

            If 'data' is a pandas.Styler, it will be used to style its
            underyling DataFrame. Streamlit supports custom cell
            values and colors. (It does not support some of the more exotic
            pandas styling features, like bar charts, hovering, and captions.)
            Styler support is experimental!

        Examples
        --------
        >>> df = pd.DataFrame(
        ...    np.random.randn(50, 20),
        ...    columns=('col %d' % i for i in range(20)))
        ...
        >>> st.dataframe(df)  # Same as st.write(df)

        .. output::
           https://share.streamlit.io/0.25.0-2JkNY/index.html?id=165mJbzWdAC8Duf8a4tjyQ
           height: 330px

        You can also pass a Pandas Styler object to change the style of
        the rendered DataFrame:

        >>> df = pd.DataFrame(
        ...    np.random.randn(10, 20),
        ...    columns=('col %d' % i for i in range(20)))
        ...
        >>> st.dataframe(df.style.highlight_max(axis=0))

        .. output::
           https://share.streamlit.io/0.29.0-dV1Y/index.html?id=Hb6UymSNuZDzojUNybzPby
           height: 285px

        """
        import streamlit.elements.data_frame_proto as data_frame_proto

        def set_data_frame(delta):
            data_frame_proto.marshall_data_frame(data, delta.data_frame)
        return self._enqueue_new_element_delta(set_data_frame)

    # TODO: Either remove this or make it public. This is only used in the
    # mnist demo right now.
    @_with_element
    def _native_chart(self, element, chart):
        """Display a chart."""
        chart.marshall(element.chart)

    @_with_element
    def line_chart(self, element, data, width=0, height=0):
        """Display a line chart.

        Parameters
        ----------
        data : pandas.DataFrame, pandas.Styler, numpy.ndarray, Iterable, dict
            or None
            Data to be plotted.

        width : int
            The chart width in pixels, or 0 for full width.

        height : int
            The chart width in pixels, or 0 for default height.

        Example
        -------
        >>> chart_data = pd.DataFrame(
        ...     np.random.randn(20, 3),
        ...     columns=['a', 'b', 'c'])
        ...
        >>> st.line_chart(chart_data)

        .. output::
            https://share.streamlit.io/0.26.1-2LpAr/index.html?id=FjPACu1ham1Jx96YD1o7Pg
            height: 200px

        """
        from streamlit.elements.Chart import Chart
        chart = Chart(data, type='line_chart', width=width, height=height)
        chart.marshall(element.chart)

    @_with_element
    def area_chart(self, element, data, width=0, height=0):
        """Display a area chart.

        Parameters
        ----------
        data : pandas.DataFrame, pandas.Styler, numpy.ndarray, Iterable, or dict
            Data to be plotted.

        width : int
            The chart width in pixels, or 0 for full width.

        height : int
            The chart width in pixels, or 0 for default height.

        Example
        -------
        >>> chart_data = pd.DataFrame(
        ...     np.random.randn(20, 3),
        ...     columns=['a', 'b', 'c'])
        ...
        >>> st.area_chart(chart_data)

        .. output::
            https://share.streamlit.io/0.26.1-2LpAr/index.html?id=BYLQrnN1tHonosFUj3Q4xm
            height: 200px

        """
        from streamlit.elements.Chart import Chart
        chart = Chart(data, type='area_chart', width=width, height=height)
        chart.marshall(element.chart)

    @_with_element
    def bar_chart(self, element, data, width=0, height=0):
        """Display a bar chart.

        Parameters
        ----------
        data : pandas.DataFrame, pandas.Styler, numpy.ndarray, Iterable, or dict
            Data to be plotted.

        width : int
            The chart width in pixels, or 0 for full width.

        height : int
            The chart width in pixels, or 0 for default height.

        Example
        -------
        >>> chart_data = pd.DataFrame(
        ...     [[20, 30, 50]],
        ...     columns=['a', 'b', 'c'])
        ...
        >>> st.bar_chart(chart_data)

        .. output::
            https://share.streamlit.io/0.26.1-2LpAr/index.html?id=B8pQsaSjGyo1372MTnX9rk
            height: 200px

        """
        from streamlit.elements.Chart import Chart
        chart = Chart(data, type='bar_chart', width=width, height=height)
        chart.marshall(element.chart)

    @_with_element
    def vega_lite_chart(self, element, data=None, spec=None, **kwargs):
        """Display a chart using the Vega Lite library.

        Parameters
        ----------
        data : pandas.DataFrame, pandas.Styler, numpy.ndarray, Iterable, dict,
            or None
            Either the data to be plotted or a Vega Lite spec containing the
            data (which more closely follows the Vega Lite API).

        spec : dict or None
            The Vega Lite spec for the chart. If the spec was already passed in
            the previous argument, this must be set to None. See
            https://vega.github.io/vega-lite/docs/ for more info.

        **kwargs : any
            Same as spec, but as keywords.

        Example
        -------

        >>> import pandas as pd
        >>> import numpy as np
        >>>
        >>> df = pd.DataFrame(
        ...     np.random.randn(200, 3),
        ...     columns=['a', 'b', 'c'])
        >>>
        >>> st.vega_lite_chart(df, {
        ...     'mark': 'circle',
        ...     'encoding': {
        ...         'x': {'field': 'a', 'type': 'quantitative'},
        ...         'y': {'field': 'b', 'type': 'quantitative'},
        ...         'size': {'field': 'c', 'type': 'quantitative'},
        ...         'color': {'field': 'c', 'type': 'quantitative'},
        ...     },
        ... })

        .. output::
           https://share.streamlit.io/0.25.0-2JkNY/index.html?id=8jmmXR8iKoZGV4kXaKGYV5
           height: 200px

        Examples of Vega Lite usage without Streamlit can be found at
        https://vega.github.io/vega-lite/examples/. Most of those can be easily
        translated to the syntax shown above.

        """
        import streamlit.elements.vega_lite as vega_lite
        vega_lite.marshall(
            element.vega_lite_chart, data, spec, **kwargs)

    @_with_element
    def altair_chart(self, element, altair_chart):
        """Display a chart using the Altair library.

        Parameters
        ----------
        altair_chart : altair.vegalite.v2.api.Chart
            The Altair chart object to display.

        Example
        -------

        >>> import pandas as pd
        >>> import numpy as np
        >>> import altair as alt
        >>>
        >>> df = pd.DataFrame(
        ...     np.random.randn(200, 3),
        ...     columns=['a', 'b', 'c'])
        ...
        >>> c = alt.Chart(df).mark_circle().encode(
        ...     x='a', y='b', size='c', color='c')
        >>>
        >>> st.altair_chart(c)

        .. output::
           https://share.streamlit.io/0.25.0-2JkNY/index.html?id=8jmmXR8iKoZGV4kXaKGYV5
           height: 200px

        Examples of Altair charts can be found at
        https://altair-viz.github.io/gallery/.

        """
        import streamlit.elements.vega_lite as vega_lite
        vega_lite.marshall(element.vega_lite_chart, altair_chart.to_dict())

    @_with_element
    def graphviz_chart(self, element, figure_or_dot, width=0, height=0):
        """Display a graph using the dagre-d3 library.

        Parameters
        ----------
        figure_or_dot : graphviz.dot.Graph, graphviz.dot.Digraph, str
            The Graphlib graph object or dot string to display
        width : type
            The chart width in pixels, or 0 for full width.
        height : type
            The chart height in pixels, or 0 for default height.

        Example
        -------

        >>> import streamlit as st
        >>> import graphviz as graphviz
        >>>
        >>> # create a graphlib graph object
        ... graph = graphviz.Graph(comment='The Round Table')
        >>> graph.node('A', 'King Arthur')
        >>> graph.node('B', 'Sir Bedevere the Wise')
        >>> graph.node('L', 'Sir Lancelot the Brave')
        >>> graph.edges(['AB', 'AL'])
        >>> graph.edge('B', 'L', constraint='false')
        >>>
        >>> st.graphviz_chart(graph)
        >>>
        >>> # render from the dot string
        ... st.graphviz_chart(graph.source)

        """
        import streamlit.elements.graphviz_chart as graphviz_chart
        graphviz_chart.marshall(element.graphviz_chart, figure_or_dot,
                                width=width, height=height)

    @_with_element
    def plotly_chart(
            self, element, figure_or_data, width=0, height=0,
            sharing='streamlit', **kwargs):
        """Display an interactive Plotly chart.

        Plotly is a charting library for Python. The arguments to this function
        closely follow the ones for Plotly's `plot()` function. You can find
        more about Plotly at https://plot.ly/python.

        Parameters
        ----------
        figure_or_data : plotly.graph_objs.Figure, plotly.graph_objs.Data,
            dict/list of plotly.graph_objs.Figure/Data, or
            matplotlib.figure.Figure

            See https://plot.ly/python/ for examples of graph descriptions.

            If a Matplotlib Figure, converts it to a Plotly figure and displays
            it.

        width : int
            The chart width in pixels, or 0 for full width.

        height : int
            The chart height in pixels, or 0 for default height.

        sharing : {'streamlit', 'private', 'secret', 'public'}
            Use 'streamlit' to insert the plot and all its dependencies
            directly in the Streamlit report, which means it works offline too.
            This is the default.
            Use any other sharing mode to send the report to Plotly's servers,
            and embed the result into the Streamlit report. See
            https://plot.ly/python/privacy/ for more. Note that these sharing
            modes require a Plotly account.

        **kwargs
            Any argument accepted by Plotly's `plot()` function.


        To show Plotly charts in Streamlit, just call `st.plotly_chart`
        wherever you would call Plotly's `py.plot` or `py.iplot`.

        Example
        -------

        The example below comes straight from the examples at
        https://plot.ly/python:

        >>> import streamlit as st
        >>> import plotly.plotly as py
        >>> import plotly.figure_factory as ff
        >>> import numpy as np
        >>>
        >>> # Add histogram data
        >>> x1 = np.random.randn(200) - 2
        >>> x2 = np.random.randn(200)
        >>> x3 = np.random.randn(200) + 2
        >>>
        >>> # Group data together
        >>> hist_data = [x1, x2, x3]
        >>>
        >>> group_labels = ['Group 1', 'Group 2', 'Group 3']
        >>>
        >>> # Create distplot with custom bin_size
        >>> fig = ff.create_distplot(
        ...         hist_data, group_labels, bin_size=[.1, .25, .5])
        >>>
        >>> # Plot!
        >>> st.plotly_chart(fig)

        .. output::
           https://share.streamlit.io/0.32.0-2KznC/index.html?id=NbyKJnNQ2XcrpWTno643uD
           height: 400px

        """
        # NOTE: "figure_or_data" is the name used in Plotly's .plot() method
        # for their main parameter. I don't like the name, but its best to keep
        # it in sync with what Plotly calls it.
        import streamlit.elements.plotly_chart as plotly_chart
        plotly_chart.marshall(
            element.plotly_chart, figure_or_data, width, height, sharing,
            **kwargs)

    @_with_element
    def pyplot(self, element, fig=None, **kwargs):
        """Display a matplotlib.pyplot figure.

        Parameters
        ----------
        fig : Matplotlib Figure
            The figure to plot. When this argument isn't specified, which is
            the usual case, this function will render the global plot.

        **kwargs : any
            Arguments to pass to Matplotlib's savefig function.

        Example
        -------
        >>> import matplotlib.pyplot as plt
        >>> import numpy as np
        >>>
        >>> arr = np.random.normal(1, 1, size=100)
        >>> plt.hist(arr, bins=20)
        >>>
        >>> st.pyplot()

        .. output::
           https://share.streamlit.io/0.25.0-2JkNY/index.html?id=PwzFN7oLZsvb6HDdwdjkRB
           height: 530px

        Notes
        -----
        Matplotlib support several different types of "backends". If you're
        getting an error using Matplotlib with Streamlit, try setting your
        backend to "TkAgg"::

            echo "backend: TkAgg" >> ~/.matplotlib/matplotlibrc

        For more information, see https://matplotlib.org/faq/usage_faq.html.

        """
        import streamlit.elements.image_proto as image_proto
        try:
            import matplotlib  # noqa: F401
            import matplotlib.pyplot as plt
            plt.ioff()
        except ImportError:
            raise ImportError('pyplot() command requires matplotlib')

        # You can call .savefig() on a Figure object or directly on the pyplot
        # module, in which case you're doing it to the latest Figure.
        if not fig:
            fig = plt

        # Normally, dpi is set to 'figure', and the figure's dpi is set to 100.
        # So here we pick double of that to make things look good in a high
        # DPI display.
        options = {
            'dpi': 200,
            'format': 'png',
        }
        # If some of the options are passed in from kwargs then replace
        # the values in options with the ones from kwargs
        options = {a: kwargs.get(a, b) for a, b in options.items()}
        # Merge options back into kwargs.
        kwargs.update(options)

        image = io.BytesIO()
        fig.savefig(image, **kwargs)
        image_proto.marshall_images(
            image, None, -2, element.imgs, False)

    @_with_element
    def bokeh_chart(self, element, figure):
        """Display an interactive Bokeh chart.

        Bokeh is a charting library for Python. The arguments to this function
        closely follow the ones for Bokeh's `show` function. You can find
        more about Bokeh at https://bokeh.pydata.org.

        Parameters
        ----------
        figure : bokeh.plotting.figure.Figure
            A Bokeh figure to plot.


        To show Bokeh charts in Streamlit, just call `st.bokeh_chart`
        wherever you would call Bokeh's `show`.

        Example
        -------
        >>> import streamlit as st
        >>> from bokeh.plotting import figure
        >>>
        >>> x = [1, 2, 3, 4, 5]
        >>> y = [6, 7, 2, 4, 5]
        >>>
        >>> p = figure(
        ...     title='simple line example',
        ...     x_axis_label='x',
        ...     y_axis_label='y')
        ...
        >>> p.line(x, y, legend='Trend', line_width=2)
        >>>
        >>> st.bokeh_chart(p)

        .. output::
           https://share.streamlit.io/0.34.0-2Ezo2/index.html?id=kWNtYxGUFpA3PRXt3uVff
           height: 600px

        """
        import streamlit.elements.bokeh_chart as bokeh_chart
        bokeh_chart.marshall(element.bokeh_chart, figure)

    # TODO: Make this accept files and strings/bytes as input.
    @_with_element
    def image(
            self, element, image, caption=None, width=None,
            use_column_width=False, clamp=False):
        """Display an image or list of images.

        Parameters
        ----------
        image : numpy.ndarray, [numpy.ndarray], BytesIO, str, or [str]
            Monochrome image of shape (w,h) or (w,h,1)
            OR a color image of shape (w,h,3)
            OR an RGBA image of shape (w,h,4)
            OR a URL to fetch the image from
            OR a list of one of the above, to display multiple images.
        caption : str or list of str
            Image caption. If displaying multiple images, caption should be a
            list of captions (one for each image).
        width : int or None
            Image width. None means use the image width.
        use_column_width : bool
            If True, set the image width to the column width. This overrides
            the `width` parameter.
        clamp : bool
            Clamp image pixel values to a valid range ([0-255] per channel).
            This is only meaningful for byte array images; the parameter is
            ignored for image URLs. If this is not set, and an image has an
            out-of-range value, an error will be thrown.

        Example
        -------
        >>> from PIL import Image
        >>> image = Image.open('sunrise.jpg')
        >>>
        >>> st.image(image, caption='Sunrise by the mountains',
        ...          use_column_width=True)

        .. output::
           https://share.streamlit.io/0.25.0-2JkNY/index.html?id=YCFaqPgmgpEz7jwE4tHAzY
           height: 630px

        """
        import streamlit.elements.image_proto as image_proto
        if use_column_width:
            width = -2
        elif width is None:
            width = -1
        elif width <= 0:
            raise RuntimeError('Image width must be positive.')
        image_proto.marshall_images(
            image, caption, width, element.imgs, clamp)

    @_with_element
    def audio(self, element, data, format='audio/wav'):
        """Display an audio player.

        Parameters
        ----------
        data : str, bytes, BytesIO, numpy.ndarray, or file opened with
                io.open().
            The audio data. Must include headers and any other bytes required
            in the actual file.
        format : str
            The mime type for the audio file. Defaults to 'audio/wav'.
            See https://tools.ietf.org/html/rfc4281 for more info.

        Example
        -------
        >>> audio_file = open('myaudio.ogg', 'rb')
        >>> audio_bytes = audio_file.read()
        >>>
        >>> st.audio(audio_bytes, format='audio/ogg')

        .. output::
           https://share.streamlit.io/0.25.0-2JkNY/index.html?id=Dv3M9sA7Cg8gwusgnVNTHb
           height: 400px

        """
        # TODO: Provide API to convert raw NumPy arrays to audio file (with
        # proper headers, etc)?
        import streamlit.elements.generic_binary_proto as generic_binary_proto
        generic_binary_proto.marshall(element.audio, data)
        element.audio.format = format

    @_with_element
    def video(self, element, data, format='video/mp4'):
        """Display a video player.

        Parameters
        ----------
        data : str, bytes, BytesIO, numpy.ndarray, or file opened with
                io.open().
            Must include headers and any other bytes required in the actual
            file.
        format : str
            The mime type for the video file. Defaults to 'video/mp4'.
            See https://tools.ietf.org/html/rfc4281 for more info.

        Example
        -------
        >>> video_file = open('myvideo.mp4', 'rb')
        >>> video_bytes = video_file.read()
        >>>
        >>> st.video(video_bytes)

        .. output::
           https://share.streamlit.io/0.25.0-2JkNY/index.html?id=Wba9sZELKfKwXH4nDCCbMv
           height: 600px

        """
        # TODO: Provide API to convert raw NumPy arrays to video file (with
        # proper headers, etc)?
        import streamlit.elements.generic_binary_proto as generic_binary_proto
        generic_binary_proto.marshall(element.video, data)
        element.video.format = format

    @_with_element
    def progress(self, element, value):
        """Display a progress bar.

        Parameters
        ----------
        value : int
            The percentage complete: 0 <= value <= 100

        Example
        -------
        Here is an example of a progress bar increasing over time:

        >>> import time
        >>>
        >>> my_bar = st.progress(0)
        >>>
        >>> for percent_complete in range(100):
        ...     my_bar.progress(percent_complete + 1)

        """
        # Needed for python 2/3 compatibility
        value_type = type(value).__name__
        if value_type == 'float':
            if 0.0 <= value <= 1.0:
                element.progress.value = int(value * 100)
            else:
                raise ValueError('Progress Value has invalid value [0.0, 1.0]: %f' % value)
        elif value_type == 'int':
            if 0 <= value <= 100:
                element.progress.value = value
            else:
                raise ValueError('Progress Value has invalid value [0, 100]: %d' % value)
        else:
            raise TypeError('Progress Value has invalid type: %s' % value_type)

    @_with_element
    def empty(self, element):
        """Add a placeholder to the report.

        The placeholder can be filled any time by calling methods on the return
        value.

        Example
        -------
        >>> my_placeholder = st.empty()
        >>>
        >>> # Now replace the placeholder with some text:
        >>> my_placeholder.text("Hello world!")
        >>>
        >>> # And replace the text with an image:
        >>> my_placeholder.image(my_image_bytes)

        """
        # The protobuf needs something to be set
        element.empty.unused = True

    @_with_element
    def map(self, element, data):
        """Display a map with points on it.

        Parameters
        ----------
        data : pandas.DataFrame, pandas.Styler, numpy.ndarray, Iterable, dict,
            or None
            The data to be plotted. Must have 'lat' and 'lon' columns.

        Example
        -------
        >>> import pandas as pd
        >>> import numpy as np
        >>>
        >>> df = pd.DataFrame(
        ...     np.random.randn(1000, 2) / [50, 50] + [37.76, -122.4],
        ...     columns=['lat', 'lon'])
        >>>
        >>> st.map(df)

        .. output::
           https://share.streamlit.io/0.25.0-2JkNY/index.html?id=7Sr8jMkKDc6E6Y5y2v2MNk
           height: 600px

        """
        import streamlit.elements.data_frame_proto as data_frame_proto
        LAT_LON = ['lat', 'lon']
        if not set(data.columns) >= set(LAT_LON):
            raise Exception('Map data must contain "lat" and "lon" columns.')
        if data['lon'].isnull().values.any() or data['lat'].isnull().values.any():
            raise Exception('Map data must be numeric.')
        data_frame_proto.marshall_data_frame(
            data[LAT_LON], element.map.points)

    @_with_element
    def deck_gl_chart(self, element, data=None, spec=None, **kwargs):
        """Draw a map chart using the Deck.GL library.

        This API closely follows Deck.GL's JavaScript API
        (https://deck.gl/#/documentation), with a few small adaptations and
        some syntax sugar.

        Parameters
        ----------

        data : pandas.DataFrame, pandas.Styler, numpy.ndarray, Iterable, dict,
            or None
            Data to be plotted, if no layer specified.

        spec : dict
            Keys in this dict can be:

            - Anything accepted by Deck.GL's top level element, such as
              "viewport", "height", "width".

            - "layers": a list of dicts containing information to build a new
              Deck.GL layer in the map. Each layer accepts the following keys:

                - "data" : DataFrame
                  The data for the current layer.

                - "type" : str
                  A layer type accepted by Deck.GL, such as "HexagonLayer",
                  "ScatterplotLayer", "TextLayer"

                - "encoding" : dict
                  A mapping connecting specific fields in the dataset to
                  properties of the chart. The exact keys that are accepted
                  depend on the "type" field, above.

                  For example, Deck.GL"s documentation for ScatterplotLayer
                  shows you can use a "getRadius" field to individually set
                  the radius of each circle in the plot. So here you would
                  set "encoding": {"getRadius": "my_column"} where
                  "my_column" is the name of the column containing the radius
                  data.

                  For things like "getPosition", which expect an array rather
                  than a scalar value, we provide alternates that make the
                  API simpler to use with dataframes:

                  - Instead of "getPosition" : use "getLatitude" and
                    "getLongitude".
                  - Instead of "getSourcePosition" : use "getLatitude" and
                    "getLongitude".
                  - Instead of "getTargetPosition" : use "getTargetLatitude"
                    and "getTargetLongitude".
                  - Instead of "getColor" : use "getColorR", "getColorG",
                    "getColorB", and (optionally) "getColorA", for red,
                    green, blue and alpha.
                  - Instead of "getSourceColor" : use the same as above.
                  - Instead of "getTargetColor" : use "getTargetColorR", etc.

                - Plus anything accepted by that layer type. For example, for
                  ScatterplotLayer you can set fields like "opacity", "filled",
                  "stroked", and so on.

        **kwargs : any
            Same as spec, but as keywords. Keys are "unflattened" at the
            underscore characters. For example, foo_bar_baz=123 becomes
            foo={'bar': {'bar': 123}}.

        Example
        -------
        For convenience, if you pass in a dataframe and no spec, you get a
        scatter plot:

        >>> df = pd.DataFrame(
        ...    np.random.randn(1000, 2) / [50, 50] + [37.76, -122.4],
        ...    columns=['lat', 'lon'])
        ...
        >>> st.deck_gl_chart(df)

        .. output::
           https://share.streamlit.io/0.25.0-2JkNY/index.html?id=AhGZBy2qjzmWwPxMatHoB9
           height: 530px

        The dataframe must have columns called 'lat'/'latitude' or
        'lon'/'longitude'.

        If you want to do something more interesting, pass in a spec with its
        own data, and no top-level dataframe. For instance:

        >>> st.deck_gl_chart(
        ...     viewport={
        ...         'latitude': 37.76,
        ...         'longitude': -122.4,
        ...         'zoom': 11,
        ...         'pitch': 50,
        ...     },
        ...     layers=[{
        ...         'type': 'HexagonLayer',
        ...         'data': df,
        ...         'radius': 200,
        ...         'elevationScale': 4,
        ...         'elevationRange': [0, 1000],
        ...         'pickable': True,
        ...         'extruded': True,
        ...     }, {
        ...         'type': 'ScatterplotLayer',
        ...         'data': df,
        ...     }])
        ...

        .. output::
           https://share.streamlit.io/0.25.0-2JkNY/index.html?id=ASTdExBpJ1WxbGceneKN1i
           height: 530px

        """
        import streamlit.elements.deck_gl as deck_gl
        deck_gl.marshall(element.deck_gl_chart, data, spec, **kwargs)

    @_with_element
    def table(self, element, data=None):
        """Display a static table.

        This differs from `st.dataframe` in that the table in this case is
        static: its entire contents are just laid out directly on the page.

        Parameters
        ----------
        data : pandas.DataFrame, pandas.Styler, numpy.ndarray, Iterable, dict,
            or None
            The table data.

        Example
        -------
        >>> df = pd.DataFrame(
        ...    np.random.randn(10, 5),
        ...    columns=('col %d' % i for i in range(5)))
        ...
        >>> st.table(df)

        .. output::
           https://share.streamlit.io/0.25.0-2JkNY/index.html?id=KfZvDMprL4JFKXbpjD3fpq
           height: 480px

        """
        import streamlit.elements.data_frame_proto as data_frame_proto
        data_frame_proto.marshall_data_frame(data, element.table)

    def add_rows(self, data=None, **kwargs):
        """Concatenate a dataframe to the bottom of the current one.

        Parameters
        ----------
        data : pandas.DataFrame, pandas.Styler, numpy.ndarray, Iterable, dict,
        or None
            Table to concat. Optional.

        **kwargs : pandas.DataFrame, numpy.ndarray, Iterable, dict, or None
            The named dataset to concat. Optional. You can only pass in 1
            dataset (including the one in the data parameter).

        Example
        -------
        >>> df1 = pd.DataFrame(
        ...    np.random.randn(50, 20),
        ...    columns=('col %d' % i for i in range(20)))
        ...
        >>> my_table = st.table(df1)
        >>>
        >>> df2 = pd.DataFrame(
        ...    np.random.randn(50, 20),
        ...    columns=('col %d' % i for i in range(20)))
        ...
        >>> my_table.add_rows(df2)
        >>> # Now the table shown in the Streamlit report contains the data for
        >>> # df1 followed by the data for df2.

        You can do the same thing with plots. For example, if you want to add
        more data to a line chart:

        >>> # Assuming df1 and df2 from the example above still exist...
        >>> my_chart = st.line_chart(df1)
        >>> my_chart.add_rows(df2)
        >>> # Now the chart shown in the Streamlit report contains the data for
        >>> # df1 followed by the data for df2.

        And for plots whose datasets are named, you can pass the data with a
        keyword argument where the key is the name:

        >>> my_chart = st.vega_lite_chart({
        ...     'mark': 'line',
        ...     'encoding': {'x': 'a', 'y': 'b'},
        ...     'datasets': {
        ...       'some_fancy_name': df1,  # <-- named dataset
        ...      },
        ...     'data': {'name': 'some_fancy_name'},
        ... }),
        >>> my_chart.add_rows(some_fancy_name=df2)  # <-- name used as keyword

        """
<<<<<<< HEAD
        assert not self._is_root, \
=======
        if self._enqueue is None:
            return self

        assert not self._return_new_generator, \
>>>>>>> 6c13948c
            'Only existing elements can add_rows.'

        import streamlit.elements.data_frame_proto as data_frame_proto

        # Accept syntax st.add_rows(df).
        if data is not None and len(kwargs) == 0:
            name = ''
        # Accept syntax st.add_rows(foo=df).
        elif len(kwargs) == 1:
            name, data = kwargs.popitem()
        # Raise error otherwise.
        else:
            raise RuntimeError(
                'Wrong number of arguments to add_rows().'
                'Method requires exactly one dataset')

        msg = protobuf.ForwardMsg()
        msg.delta.id = self._id

        data_frame_proto.marshall_data_frame(data, msg.delta.add_rows.data)

        if name:
            msg.delta.add_rows.name = name
            msg.delta.add_rows.has_name = True

        self._enqueue(msg)

        return self


def _clean_text(text):
    return textwrap.dedent(str(text)).strip()<|MERGE_RESOLUTION|>--- conflicted
+++ resolved
@@ -1382,14 +1382,10 @@
         >>> my_chart.add_rows(some_fancy_name=df2)  # <-- name used as keyword
 
         """
-<<<<<<< HEAD
-        assert not self._is_root, \
-=======
         if self._enqueue is None:
             return self
 
-        assert not self._return_new_generator, \
->>>>>>> 6c13948c
+        assert not self._is_root, \
             'Only existing elements can add_rows.'
 
         import streamlit.elements.data_frame_proto as data_frame_proto
