/**
 * @license
 * Copyright 2018-2021 Streamlit Inc.
 *
 * Licensed under the Apache License, Version 2.0 (the "License");
 * you may not use this file except in compliance with the License.
 * You may obtain a copy of the License at
 *
 *    http://www.apache.org/licenses/LICENSE-2.0
 *
 * Unless required by applicable law or agreed to in writing, software
 * distributed under the License is distributed on an "AS IS" BASIS,
 * WITHOUT WARRANTIES OR CONDITIONS OF ANY KIND, either express or implied.
 * See the License for the specific language governing permissions and
 * limitations under the License.
 */

import styled, { CSSObject } from "@emotion/styled"
import { Theme } from "src/theme"

export const StyledTableContainer = styled.div(({ theme }) => ({
  fontSize: theme.fontSizes.sm,
<<<<<<< HEAD
  fontFamily: theme.fonts.monospace,
  textAlign: "right",
  padding: theme.spacing.sm,
=======
  fontFamily: theme.fonts.sansSerif,
  padding: `${theme.spacing.twoXS} ${theme.spacing.sm}`,
>>>>>>> f242b02a
  lineHeight: theme.lineHeights.table,
}))

export const StyledTable = styled.table(({ theme }) => ({
  width: theme.sizes.full,
  marginBottom: theme.spacing.lg,
  color: theme.colors.bodyText,
  borderCollapse: "collapse",
  border: `1px solid ${theme.colors.fadedText10}`,
}))

const styleCellFunction = (theme: Theme): CSSObject => ({
  borderBottom: `1px solid ${theme.colors.fadedText10}`,
  borderRight: `1px solid ${theme.colors.fadedText10}`,
  verticalAlign: "middle",
  padding: `${theme.spacing.twoXS} ${theme.spacing.sm}`,
  fontWeight: theme.fontWeights.normal,
})

export const StyledTableCell = styled.td(({ theme }) =>
  styleCellFunction(theme)
)
export const StyledTableCellHeader = styled.th(({ theme }) => ({
  ...styleCellFunction(theme),

  color: theme.colors.fadedText60,

  "@media print": {
    // Firefox prints a double blurred table header. Normal font weight fixes it
    "@-moz-document url-prefix()": {
      fontWeight: "normal",
    },
  },
}))

export const StyledEmptyTableCell = styled(StyledTableCell)(({ theme }) => ({
  color: theme.colors.darkGray,
  fontStyle: "italic",
  fontSize: theme.fontSizes.sm,
  textAlign: "center",
}))<|MERGE_RESOLUTION|>--- conflicted
+++ resolved
@@ -20,14 +20,8 @@
 
 export const StyledTableContainer = styled.div(({ theme }) => ({
   fontSize: theme.fontSizes.sm,
-<<<<<<< HEAD
-  fontFamily: theme.fonts.monospace,
-  textAlign: "right",
-  padding: theme.spacing.sm,
-=======
   fontFamily: theme.fonts.sansSerif,
   padding: `${theme.spacing.twoXS} ${theme.spacing.sm}`,
->>>>>>> f242b02a
   lineHeight: theme.lineHeights.table,
 }))
 
